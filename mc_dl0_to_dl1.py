#!/usr//bin/env python

# T. Vuillaume, 20/06/2019

# Choose the selected options


## TODO:
#   - clean the code
#   - prints --> logs
#   - main
#   - test it

####################################### OPTIONS #######################################

## env ##
# source / fefs / aswg / software / scripts / source_env.sh
# lstchain_repo = "/fefs/home/thomas.vuillaume/software/cta-observatory/cta-lstchain"


import sys
import os
from distutils.util import strtobool
import shutil
import random
<<<<<<< HEAD
from master import *


DL0_DATA_DIR = sys.argv[1]
=======
from .data_management import *
>>>>>>> 72e06025







if __name__ == '__main__':

    DL0_DATA_DIR = sys.argv[1]

    print("Working on DL0 files in {}".format(DL0_DATA_DIR))
    
    check_data_path(DL0_DATA_DIR)

    # make_output_data_dirs(DL0_DATA_DIR)

    raw_files_list = get_input_filelist(DL0_DATA_DIR)
    random.seed(RANDOM_SEED)
    random.shuffle(raw_files_list)

    number_files = len(raw_files_list)
    ntrain = int(number_files * TRAIN_TEST_RATIO)
    ntest = number_files - ntrain

    training_list = raw_files_list[:ntrain]
    testing_list = raw_files_list[ntrain:]

    print("{} raw files".format(number_files))
    print("{} files in training dataset".format(ntrain))
    print("{} files in test dataset".format(ntest))

    with open('training.list', 'w+') as newfile:
        for f in training_list:
            newfile.write(f)
            newfile.write('\n')

    with open('testing.list', 'w+') as newfile:
        for f in testing_list:
            newfile.write(f)
            newfile.write('\n')


    RUNNING_DIR = os.path.join(DL0_DATA_DIR.replace('DL0', 'running_analysis'), PROD_ID)

    # LOG_DIR = os.path.join(DL0_DATA_DIR.replace('DL0', 'analysis_logs'), PROD_ID) - this one should be handled by the cleaning script
    JOB_LOGS = os.path.join(RUNNING_DIR, 'job_logs')
    # DIR_LISTS_BASE = os.path.join(RUNNING_DIR, 'file_lists')
    DL1_DATA_DIR = os.path.join(RUNNING_DIR, 'DL1')
    # ADD CLEAN QUESTION

    NFILES_PER_DL1 = 10

    
    print("RUNNING_DIR: ", RUNNING_DIR)
    print("JOB_LOGS DIR: ", JOB_LOGS)
    print("DL1 DATA DIR: ", DL1_DATA_DIR)
    
    for dir in [RUNNING_DIR, DL1_DATA_DIR, JOB_LOGS]:
        check_and_make_dir(dir)

    ## dumping the training and testing lists and spliting them in sublists for parallel jobs

    for l in 'training', 'testing':
        if l == 'training':
            list = training_list
        else:
            list = testing_list
        dir_lists = os.path.join(RUNNING_DIR, 'file_lists_'+l)
        output_dir = os.path.join(RUNNING_DIR, 'DL1')
        output_dir = os.path.join(output_dir, l)
        check_and_make_dir(dir_lists)
        check_and_make_dir(output_dir)
        print("output dir: ", output_dir)

        number_of_sublists = len(list)//NFILES_PER_DL1+int(len(list)%NFILES_PER_DL1>0)
        for i in range(number_of_sublists):
            output_file = os.path.join(dir_lists, '{}_{}.list'.format(l, i))
            print("dir_lists:", dir_lists)
            print(output_file)
            with open(output_file, 'w+') as out:
                for line in list[i*NFILES_PER_DL1:NFILES_PER_DL1*(i+1)]:
                    out.write(line)
                    out.write('\n')
            print('{} files generated for {} list'.format(number_of_sublists, l))


        ### LSTCHAIN ###
        counter = 0

        for file in os.listdir(dir_lists):
            jobo = os.path.join(JOB_LOGS, "job{}.o".format(counter))
            jobe = os.path.join(JOB_LOGS, "job{}.e".format(counter))
            cmd = 'sbatch -e {} -o {} lstchain_core.sh {} {}'.format(
                jobe,
                jobo,
                os.path.join(dir_lists, file),
                output_dir,
            )
            # os.system(cmd)
            print(cmd)
            counter+=1

    shutil.copyfile(sys.argv[0], os.path.join(RUNNING_DIR, sys.argv[0]))
    shutil.move('testing.list', os.path.join(RUNNING_DIR, 'testing.list'))
    shutil.move('training.list', os.path.join(RUNNING_DIR, 'training.list'))
    print("END of {} script".format(sys.argv[0]))        




## protons ##
# raw_data_dir="/fefs/aswg/data/mc/DL0/20190415/proton/south_pointing"
# output_dir_base="/fefs/aswg/data/mc/DL1/20190822/proton/south_pointing"
# nfiles_per_job="10"

## gamma diffuse ##
# raw_data_dir="/fefs/aswg/data/mc/DL0/20190415/gamma-diffuse/south_pointing"
# output_dir_base="/fefs/aswg/data/mc/DL1/20190822/gamma-diffuse/south_pointing"
# nfiles_per_job="10"


## gamma ps ##
# raw_data_dir = "/fefs/aswg/data/mc/DL0/20190415/gamma/south_pointing"
# output_dir_base = "/fefs/aswg/data/mc/DL1/20190822/gamma/south_pointing"
# nfiles_per_job = "2"
#
# inv_test_ratio = 2  # the train/test split ratio is 1/inv_test_ratio
#
# #######################################################################################
#
#<|MERGE_RESOLUTION|>--- conflicted
+++ resolved
@@ -20,20 +20,15 @@
 
 import sys
 import os
-from distutils.util import strtobool
 import shutil
 import random
-<<<<<<< HEAD
+
 from master import *
+from data_management import *
+
 
 
 DL0_DATA_DIR = sys.argv[1]
-=======
-from .data_management import *
->>>>>>> 72e06025
-
-
-
 
 
 
