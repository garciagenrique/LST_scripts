--- conflicted
+++ resolved
@@ -67,7 +67,6 @@
         jobid of the batched job to be send (for dependencies purposes) to the next stage of the
         workflow (onsite_mc_dl1_to_dl2)
 
-<<<<<<< HEAD
         ****  otherwise : (if flag_full_workflow is False, by default) ****
         None is returned
 
@@ -85,9 +84,6 @@
 
     # TODO develop and add check_prod_id function --> @Thomas
     # check_prod_id(dl1_gamma_dir, dl1_proton_dir)
-=======
-#     check_prod_id(dl1_gamma_dir, dl1_proton_dir)
->>>>>>> 5c70a177
 
     models_dir = dl1_proton_dir.replace('/mc/DL1', '/models')
     models_dir = models_dir.replace('/proton/', '/')
@@ -123,14 +119,6 @@
         jobid_train = os.popen(cmd).read().strip('\n')
         log_train[jobid_train] = cmd
 
-<<<<<<< HEAD
-        return log_train, jobid_train
-=======
-    print(cmd)
-#     os.system(cmd)
-    os.system(base_cmd)
->>>>>>> 5c70a177
-
     # copy this script itself into logs
     shutil.copyfile(sys.argv[0], os.path.join(models_dir, os.path.basename(sys.argv[0])))
     # copy config file into logs
@@ -142,6 +130,8 @@
     else:
         print("\n ==== END {} ==== \n".format('mc_train_workflow'))
 
+        return log_train, jobid_train
+
 
 if __name__ == '__main__':
     args = parser.parse_args()
