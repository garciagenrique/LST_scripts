--- conflicted
+++ resolved
@@ -105,16 +105,11 @@
     print(f"merge output: {output_filename}")
 
     filelist = [os.path.join(tdir, f) for f in os.listdir(tdir)]
-<<<<<<< HEAD
-    
+
     cmd = f"lstchain_merge_hdf5_files -d {tdir} -o {output_filename} "
     cmd += "--no-image True"
     os.system(cmd)
-=======
-    cmd = f"lstchain_merge_hdf5_files -d {tdir} -o {output_filename}"
-    os.system(cmd)
-    # smart_merge_h5files(filelist, output_filename)
->>>>>>> 5d2ff41e
+
 
 
 # 4. move DL1 files in final place
