#!/usr//bin/env python3

# T. Vuillaume, 12/09/2019
# merge and copy DL1 data after production
# Modifications by E. Garcia, 21/01/2020


# 1. check job_logs
# 2. check that all files have been created in DL1 based on training and testing lists
# 3. move DL1 files in final place
# 4. merge DL1 files
# 5. move running_dir 

import argparse
from .data_management import *
# from lstchain.io import smart_merge_h5files

parser = argparse.ArgumentParser(description="Merge and copy DL1 data after production. \n"
                                             " 1. check job_logs \n"
                                             " 2. check that all files have been created in DL1 based on training "
                                             "and testing lists \n"
                                             " 3. move DL1 files in final place \n"
                                             " 4. merge DL1 files \n"
                                             " 5. move running_dir ")

parser.add_argument('input_dir', type=str,
                    help='path to the DL1 files directory to merge, copy and move',
                    )


def main(input_dir, flag_full_workflow=False, particle2jobs_dict={}, particle=None):
    """
    Merge and copy DL1 data after production.

        1. check job_logs
        2. check that all files have been created in DL1 based on training and testing lists
        3. move DL1 files in final place
        4. merge DL1 files
        5. move running_dir


    Parameters
    ----------
    input_dir : str
        path to the DL1 files directory to merge, copy and move.  Compulsory argument.
    flag_full_workflow : bool
        Boolean flag to indicate if this script is run as part of the workflow that converts r0 to dl2 files.
    particle2jobs_dict : dict
        Dictionary used to retrieve the r0 to dl1 jobids that were sent in the previous step of the r0-dl3 workflow.
        This script will NOT start until all the jobs sent before have finished.
        COMPULSORY argument when flag_full_workflow is set to True.
    particle : str
        Type of particle used to create the log and dictionary
        COMPULSORY argument when flag_full_workflow is set to True.


    Returns
    -------

    log_merge : dict (if flag_full_workflow is True)
        dictionary of dictionaries containing the log information of this script and the jobid of the batched job,
        separated by particle

         - log_merge[particle][set_type].keys() = ['logs_script_test or logs_script_train',
                                        'train_path_and_outname_dl1 or test_path_and_outname_dl1', 'jobid']

        ****  otherwise : (if flag_full_workflow is False, by default) ****
        None is returned

    return_jobids4train : str (if flag_full_workflow is True)
        jobid of the batched job to be send (for dependencies purposes) to the next stage of the workflow
        (train_pipe), by particle

        ****  otherwise : (if flag_full_workflow is False, by default)
        None is returned

    return_jobids_debug ; debug purpose.

    """

    if flag_full_workflow:
        log_merge = {particle: {'training': {}, 'testing': {}}}

        wait_r0_dl1_jobs = ','.join(particle2jobs_dict[particle])

        print("\n ==== START {} ==== \n".format('merge_and_copy_dl1_workflow'))

        return_jobids4train = []
        return_jobids_debug = []

        job_name = {'electron': 'e_merge',
                    'gamma': 'g_merge',
                    'gamma-diffuse': 'gd_merge',
                    'proton': 'p_merge'
                    }

    else:
        print("\n ==== START {} ==== \n".format(sys.argv[0]))

    JOB_LOGS = os.path.join(input_dir, 'job_logs')
    training_filelist = os.path.join(input_dir, 'training.list')
    testing_filelist = os.path.join(input_dir, 'testing.list')
    running_DL1_dir = os.path.join(input_dir, 'DL1')
    DL1_training_dir = os.path.join(running_DL1_dir, 'training')
    DL1_testing_dir = os.path.join(running_DL1_dir, 'testing')
    final_DL1_dir = input_dir.replace('running_analysis', 'DL1')
    logs_destination_dir = input_dir.replace('running_analysis', 'analysis_logs')

    # 1. check job logs
    check_job_logs(JOB_LOGS)

<<<<<<< HEAD
    # 2. check that all files have been created in DL1 based on training and testing lists
    # just check number of files first:
    if not len(os.listdir(DL1_training_dir)) == len(readlines(training_filelist)):
        tf = check_files_in_dir_from_file(DL1_training_dir, training_filelist)
        if tf != [] and not flag_full_workflow:
            query_continue("{} files from the training list are not in the `DL1/training` directory:\n{} "
                           "Continue ?".format(len(tf), tf))

    if not len(os.listdir(DL1_testing_dir)) == len(readlines(testing_filelist)):
        tf = check_files_in_dir_from_file(DL1_testing_dir, testing_filelist)
        if tf != [] and not flag_full_workflow:
            query_continue("{} files from the testing list are not in the `DL1/testing directory:\n{} "
                           "Continue ?".format(len(tf), tf))

    print("\tmerging starts")

    if not flag_full_workflow:
        # 3. merge DL1 files
        for set_type in ['testing', 'training']:
            tdir = os.path.join(running_DL1_dir, set_type)
            output_filename = 'dl1_'
            for i in [-4, -3, -2, -1]:
                output_filename += running_DL1_dir.split('/')[i]
                output_filename += '_'
            output_filename += set_type
            output_filename += '.h5'
            output_filename = os.path.join(running_DL1_dir, output_filename)
            print(f"\t\tmerge output: {output_filename}")

            # 3.1 sbatch the jobs (or send them interactively depending) if the script is(not) run as part of the
            # whole workflow
            filelist = [os.path.join(tdir, f) for f in os.listdir(tdir)]

            cmd = f"lstchain_merge_hdf5_files -d {tdir} -o {output_filename}"
            os.system(cmd)
            # smart_merge_h5files(filelist, output_filename)

        # 4. move DL1 files in final place
        check_and_make_dir(final_DL1_dir)
        move_dir_content(running_DL1_dir, final_DL1_dir)
        print("\tDL1 files have been moved to {}".format(final_DL1_dir))

        # copy lstchain config file there too
        config_files = [os.path.join(input_dir, f) for f in os.listdir(input_dir) if f.endswith('.json')]
        for file in config_files:
            shutil.copyfile(file, os.path.join(final_DL1_dir, os.path.basename(file)))

        # 5. move running_dir as logs
        check_and_make_dir(logs_destination_dir)
        move_dir_content(input_dir, logs_destination_dir)
        print("\tLOGS have been moved to {}".format(logs_destination_dir))

        print("\n ==== END {} ==== \n".format(sys.argv[0]))

    else:  # flag_full_workflow == True !

        # 3. merge DL1 files
        wait_both_merges = []
        for set_type in ['testing', 'training']:
            tdir = os.path.join(running_DL1_dir, set_type)
            output_filename = 'dl1_'
            for i in [-4, -3, -2, -1]:
                output_filename += running_DL1_dir.split('/')[i]
                output_filename += '_'
            output_filename += set_type
            output_filename += '.h5'
            output_filename = os.path.join(running_DL1_dir, output_filename)
            print(f"\t\tmerge output: {output_filename}")

            # TODO missing the job.o and job.e for the sbatch of the merge and copy
            # cmd = f'sbatch --parsable --dependency=afterok:{wait_r0_dl1_jobs} ' \
            #       f'--wrap="lstchain_merge_hdf5_files -d {tdir} -o {output_filename}"'

            if set_type == 'training':
                log_merge[particle][set_type]['train_path_and_outname_dl1'] = output_filename
            else:
                log_merge[particle][set_type]['test_path_and_outname_dl1'] = output_filename

            cmd = 'sbatch --parsable'
            if wait_r0_dl1_jobs != '':
                cmd += ' --dependency=afterok:' + wait_r0_dl1_jobs
            cmd += ' -J {} --wrap="lstchain_merge_hdf5_files -d {} -o {}"'.format(job_name[particle],
                                                                                  tdir, output_filename)

            jobid_merge = os.popen(cmd).read().strip('\n')
            log_merge[particle][set_type][jobid_merge] = cmd

            print(f'\t\tSubmitted batch job {jobid_merge} -- {particle}, {set_type}')

            wait_both_merges.append(jobid_merge)
            return_jobids_debug.append(jobid_merge)

        #
        # This MUST be out of the set_type loop !
        #

        # 4. & 5. in the case of the full workflow are done in a separate sbatch to wait merge
        # 4 --> move DL1 files in final place
        # 5 --> move running_dir as logs

        check_and_make_dir(final_DL1_dir)
        check_and_make_dir(logs_destination_dir)

        print("\tDL1 files will be moved to {}".format(final_DL1_dir))

        # base_cmd = 'sbatch --parsable -J {} --dependency=afterok:{} --wrap=\'python -c \"\"\"from ' \
        #            'onsite_mc_merge_and_copy_dl1 import move_dir_content ; move_dir_content(\"{}\", \"{}\")\"\"\"\''

        base_cmd = 'sbatch --parsable -J {} --dependency=afterok:{} ' \
                   '--wrap="python batch_dl1_utils-merge_and_copy.py -s {} -d {}"'

        wait_both_merges = ','.join(wait_both_merges)

        jobid_move_dl1 = os.popen(base_cmd.format(job_name[particle].split('_')[0]+'_mv_dl1',
                                                  wait_both_merges,
                                                  running_DL1_dir,
                                                  final_DL1_dir
                                                  )
                                  ).read().strip('\n')
        jobid_move_log = os.popen(base_cmd.format(job_name[particle].split('_')[0]+'_mv_dir',
                                                  wait_both_merges,
                                                  input_dir,
                                                  logs_destination_dir
                                                  )
                                  ).read().strip('\n')

        return_jobids4train.append(jobid_move_dl1)
        return_jobids_debug.append(jobid_move_dl1)
        return_jobids_debug.append(jobid_move_log)

        print(f'\t\tSubmitted batch job {jobid_move_dl1}. It will move dl1 files when {wait_both_merges} finish.')
        print(f'\t\tSubmitted batch job {jobid_move_log}. It will move running_dir when {wait_both_merges} finish.')

        print("\tLOGS will be moved to {}".format(logs_destination_dir))

        # Little 'astuce' (it will not be clear in log). These keys are stored here for 2 purposes:
        # 1 - In train_pipe recover final dl1 names and path.
        # 2 - In dl1_to_dl2 recover the jobids of the merged dl1 files; (all dl1 files MUST be merged and moved
        # to dl1_dir), so instead of storing the jobid that merges all the *particle*_dl1 (jobid_merge), it will
        # be store the jobid that move the dl1 final file to dl1_dir. Until this step is not finished, the workflow
        # cannot continue.
        log_merge[particle][set_type][jobid_move_dl1] = base_cmd.format(job_name[particle]+'_mv_dl1',
                                                                        jobid_merge,
                                                                        running_DL1_dir,
                                                                        final_DL1_dir)

        print("\n ==== END {} ==== \n".format('merge_and_copy_dl1_workflow'))

        return_jobids4train = ','.join(return_jobids4train)
        return_jobids_debug = ','.join(return_jobids_debug)

        return log_merge, return_jobids4train, return_jobids_debug  # , jobid_merge


if __name__ == '__main__':
    args = parser.parse_args()
    main(args.input_dir)
=======
# 2. check that all files have been created in DL1 based on training and testing lists
## just check number of files first:
if not len(os.listdir(DL1_training_dir)) == len(readlines(training_filelist)):
    tf = check_files_in_dir_from_file(DL1_training_dir, training_filelist)
    if  tf != []:
        query_continue("{} files from the training list are not in the `DL1/training` directory:\n{} "
                     "Continue ?".format(len(tf),tf))
        
if not len(os.listdir(DL1_testing_dir)) == len(readlines(testing_filelist)):
    tf = check_files_in_dir_from_file(DL1_testing_dir, testing_filelist)
    if tf != []:
        query_continue("{} files from the testing list are not in the `DL1/testing directory:\n{} "
                     "Continue ?".format(len(tf), tf))

        
print(DL1_training_dir)

# 3. merge DL1 files
print("merging starts")
for t in ['testing', 'training']:
    tdir = os.path.join(running_DL1_dir, t)
    output_filename = 'dl1_'
    for i in [-4, -3, -2, -1]:
        output_filename += running_DL1_dir.split('/')[i]
        output_filename += '_'
    output_filename += t
    output_filename += '.h5'
    output_filename = os.path.join(running_DL1_dir, output_filename)
    print(f"merge output: {output_filename}")

    filelist = [os.path.join(tdir, f) for f in os.listdir(tdir)]

    cmd = f"lstchain_merge_hdf5_files -d {tdir} -o {output_filename} "
    cmd += "--no-image True"
    os.system(cmd)



# 4. move DL1 files in final place
check_and_make_dir(final_DL1_dir)
move_dir_content(running_DL1_dir, final_DL1_dir)
print("DL1 files have been moved in {}".format(final_DL1_dir))

# copy lstchain config file there too
config_files = [os.path.join(input_dir, f) for f in os.listdir(input_dir) if f.endswith('.json')]
for file in config_files:
    shutil.copyfile(file,  os.path.join(final_DL1_dir, os.path.basename(file)))

# 5. move running_dir as logs
check_and_make_dir(logs_destination_dir)
move_dir_content(input_dir, logs_destination_dir)
print("LOGS have been moved to {}".format(logs_destination_dir))

print("\n ==== END {} ==== \n".format(sys.argv[0]))
>>>>>>> 5c70a177
<|MERGE_RESOLUTION|>--- conflicted
+++ resolved
@@ -109,7 +109,6 @@
     # 1. check job logs
     check_job_logs(JOB_LOGS)
 
-<<<<<<< HEAD
     # 2. check that all files have been created in DL1 based on training and testing lists
     # just check number of files first:
     if not len(os.listdir(DL1_training_dir)) == len(readlines(training_filelist)):
@@ -144,8 +143,8 @@
             filelist = [os.path.join(tdir, f) for f in os.listdir(tdir)]
 
             cmd = f"lstchain_merge_hdf5_files -d {tdir} -o {output_filename}"
+            cmd += "--no-image True"
             os.system(cmd)
-            # smart_merge_h5files(filelist, output_filename)
 
         # 4. move DL1 files in final place
         check_and_make_dir(final_DL1_dir)
@@ -266,60 +265,4 @@
 
 if __name__ == '__main__':
     args = parser.parse_args()
-    main(args.input_dir)
-=======
-# 2. check that all files have been created in DL1 based on training and testing lists
-## just check number of files first:
-if not len(os.listdir(DL1_training_dir)) == len(readlines(training_filelist)):
-    tf = check_files_in_dir_from_file(DL1_training_dir, training_filelist)
-    if  tf != []:
-        query_continue("{} files from the training list are not in the `DL1/training` directory:\n{} "
-                     "Continue ?".format(len(tf),tf))
-        
-if not len(os.listdir(DL1_testing_dir)) == len(readlines(testing_filelist)):
-    tf = check_files_in_dir_from_file(DL1_testing_dir, testing_filelist)
-    if tf != []:
-        query_continue("{} files from the testing list are not in the `DL1/testing directory:\n{} "
-                     "Continue ?".format(len(tf), tf))
-
-        
-print(DL1_training_dir)
-
-# 3. merge DL1 files
-print("merging starts")
-for t in ['testing', 'training']:
-    tdir = os.path.join(running_DL1_dir, t)
-    output_filename = 'dl1_'
-    for i in [-4, -3, -2, -1]:
-        output_filename += running_DL1_dir.split('/')[i]
-        output_filename += '_'
-    output_filename += t
-    output_filename += '.h5'
-    output_filename = os.path.join(running_DL1_dir, output_filename)
-    print(f"merge output: {output_filename}")
-
-    filelist = [os.path.join(tdir, f) for f in os.listdir(tdir)]
-
-    cmd = f"lstchain_merge_hdf5_files -d {tdir} -o {output_filename} "
-    cmd += "--no-image True"
-    os.system(cmd)
-
-
-
-# 4. move DL1 files in final place
-check_and_make_dir(final_DL1_dir)
-move_dir_content(running_DL1_dir, final_DL1_dir)
-print("DL1 files have been moved in {}".format(final_DL1_dir))
-
-# copy lstchain config file there too
-config_files = [os.path.join(input_dir, f) for f in os.listdir(input_dir) if f.endswith('.json')]
-for file in config_files:
-    shutil.copyfile(file,  os.path.join(final_DL1_dir, os.path.basename(file)))
-
-# 5. move running_dir as logs
-check_and_make_dir(logs_destination_dir)
-move_dir_content(input_dir, logs_destination_dir)
-print("LOGS have been moved to {}".format(logs_destination_dir))
-
-print("\n ==== END {} ==== \n".format(sys.argv[0]))
->>>>>>> 5c70a177
+    main(args.input_dir)