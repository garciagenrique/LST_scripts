#!/usr//bin/env python

## Code to reduce R0 data to DL1 onsite (La Palma cluster)


import sys
import os
import shutil
import random
import argparse
import calendar
import lstchain
from lstchain.io.data_management import *

 

parser = argparse.ArgumentParser(description="MC R0 to DL1")


parser.add_argument('input_dir', type=str,
                    help='path to the files directory to analyse',
                   )

parser.add_argument('--config_file', '-conf', action='store', type=str,
                    dest='config_file',
                    help='Path to a configuration file. If none is given, a standard configuration is applied',
                    default=None
                    )

parser.add_argument('--train_test_ratio', '-ratio', action='store', type=str,
                    dest='train_test_ratio',
                    help='Ratio of training data',
                    default=0.25
                    )

parser.add_argument('--random_seed', '-seed', action='store', type=str,
                    dest='random_seed',
                    help='Random seed for random processes',
                    default=42,
                    )

parser.add_argument('--n_files_per_dl1', '-nfdl1', action='store', type=str,
                    dest='n_files_per_dl1',
                    help='Number of input files merged in one DL1. If 0, the number of files per DL1 is computed based '
                         'on the size of the DL0 files and the expected reduction factor of 5 '
                         'to obtain DL1 files of ~100 MB. Else, use fixed number of files',
                    default=0,
                    )

today = calendar.datetime.date.today()
default_prod_id = f'{today.year:04d}{today.month:02d}{today.day:02d}_v{lstchain.__version__}_v00'

parser.add_argument('--prod_id', action='store', type=str,
                    dest='prod_id',
                    help="Production ID",
                    default=default_prod_id,
                   )

args = parser.parse_args()


if __name__ == '__main__':

    PROD_ID = args.prod_id
    TRAIN_TEST_RATIO = float(args.train_test_ratio)
    RANDOM_SEED = args.random_seed
    NFILES_PER_DL1 = args.n_files_per_dl1
    
    DESIRED_DL1_SIZE_MB = 1000
    
    DL0_DATA_DIR = args.input_dir
    
    print("\n ==== START {} ==== \n".format(sys.argv[0]))
    
    print("Working on DL0 files in {}".format(DL0_DATA_DIR))
    
    check_data_path(DL0_DATA_DIR)

    raw_files_list = get_input_filelist(DL0_DATA_DIR)
    
    if NFILES_PER_DL1 == 0:
        size_dl0 = os.stat(raw_files_list[0]).st_size/1e6
        reduction_dl0_dl1 = 5
        size_dl1 = size_dl0/reduction_dl0_dl1
        NFILES_PER_DL1 = max(1, int(DESIRED_DL1_SIZE_MB/size_dl1))
    
    random.seed(RANDOM_SEED)
    random.shuffle(raw_files_list)

    number_files = len(raw_files_list)
    ntrain = int(number_files * TRAIN_TEST_RATIO)
    ntest = number_files - ntrain

    training_list = raw_files_list[:ntrain]
    testing_list = raw_files_list[ntrain:]

    print("{} raw files".format(number_files))
    print("{} files in training dataset".format(ntrain))
    print("{} files in test dataset".format(ntest))

    with open('training.list', 'w+') as newfile:
        for f in training_list:
            newfile.write(f)
            newfile.write('\n')

    with open('testing.list', 'w+') as newfile:
        for f in testing_list:
            newfile.write(f)
            newfile.write('\n')


    RUNNING_DIR = os.path.join(DL0_DATA_DIR.replace('DL0', 'running_analysis'), PROD_ID)

    JOB_LOGS = os.path.join(RUNNING_DIR, 'job_logs')
    # DIR_LISTS_BASE = os.path.join(RUNNING_DIR, 'file_lists')
    DL1_DATA_DIR = os.path.join(RUNNING_DIR, 'DL1')
    # ADD CLEAN QUESTION
    
    print("RUNNING_DIR: ", RUNNING_DIR)
    print("JOB_LOGS DIR: ", JOB_LOGS)
    print("DL1 DATA DIR: ", DL1_DATA_DIR)
    
    for dir in [RUNNING_DIR, DL1_DATA_DIR, JOB_LOGS]:
        check_and_make_dir(dir)

    ## dumping the training and testing lists and spliting them in sublists for parallel jobs

    for l in 'training', 'testing':
        if l == 'training':
            list = training_list
        else:
            list = testing_list
        dir_lists = os.path.join(RUNNING_DIR, 'file_lists_'+l)
        output_dir = os.path.join(RUNNING_DIR, 'DL1')
        output_dir = os.path.join(output_dir, l)
        check_and_make_dir(dir_lists)
        check_and_make_dir(output_dir)
        print("output dir: ", output_dir)

        number_of_sublists = len(list)//NFILES_PER_DL1+int(len(list)%NFILES_PER_DL1>0)
        for i in range(number_of_sublists):
            output_file = os.path.join(dir_lists, '{}_{}.list'.format(l, i))
            with open(output_file, 'w+') as out:
                for line in list[i*NFILES_PER_DL1:NFILES_PER_DL1*(i+1)]:
                    out.write(line)
                    out.write('\n')
        print('{} files generated for {} list'.format(number_of_sublists, l))

        ### LSTCHAIN ###
        counter = 0
        
        for file in os.listdir(dir_lists):
            jobo = os.path.join(JOB_LOGS, "job{}.o".format(counter))
            jobe = os.path.join(JOB_LOGS, "job{}.e".format(counter))
            cc = ' -conf {}'.format(args.config_file) if args.config_file is not None else ' '
            base_cmd = 'core_list.sh "lstchain_mc_r0_to_dl1 -o {} {}"'.format(output_dir, cc)
            cmd = 'sbatch -e {} -o {} {} {}'.format(jobe, jobo, base_cmd, os.path.join(dir_lists, file))

<<<<<<< HEAD
#             os.system(cmd)
=======
           #  os.system(cmd)
>>>>>>> fd0b9658
            print(cmd)
            counter+=1

        print("{} jobs submitted".format(counter))
    
    # copy this script itself into logs
    shutil.copyfile(sys.argv[0], os.path.join(RUNNING_DIR, os.path.basename(sys.argv[0])))
    # copy config file into logs
    if args.config_file is not None:
        shutil.copy(args.config_file, os.path.join(RUNNING_DIR, os.path.basename(args.config_file)))
    
    # save file lists into logs
    shutil.move('testing.list', os.path.join(RUNNING_DIR, 'testing.list'))
    shutil.move('training.list', os.path.join(RUNNING_DIR, 'training.list'))
    
    print("\n ==== END {} ==== \n".format(sys.argv[0]))       

<|MERGE_RESOLUTION|>--- conflicted
+++ resolved
@@ -156,11 +156,7 @@
             base_cmd = 'core_list.sh "lstchain_mc_r0_to_dl1 -o {} {}"'.format(output_dir, cc)
             cmd = 'sbatch -e {} -o {} {} {}'.format(jobe, jobo, base_cmd, os.path.join(dir_lists, file))
 
-<<<<<<< HEAD
-#             os.system(cmd)
-=======
-           #  os.system(cmd)
->>>>>>> fd0b9658
+            # os.system(cmd)
             print(cmd)
             counter+=1
 
